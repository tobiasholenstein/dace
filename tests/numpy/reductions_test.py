import dace
import numpy as np
from copy import deepcopy as dc
from common import compare_numpy_output


@compare_numpy_output()
def test_sum(A: dace.float64[10, 5, 3]):
    return np.sum(A)


@compare_numpy_output()
def test_sum_1(A: dace.float64[10, 5, 3]):
    return np.sum(A, axis=1)


@compare_numpy_output()
def test_min(A: dace.float64[10, 5, 3]):
    return np.min(A)


@compare_numpy_output()
def test_max(A: dace.float64[10, 5, 3]):
    return np.max(A)


@compare_numpy_output()
def test_min_1(A: dace.float64[10, 5, 3]):
    return np.min(A, axis=1)


@compare_numpy_output()
def test_min_int32(A: dace.int32[10, 5, 3]):
    return np.min(A, axis=1)


@compare_numpy_output()
def test_min_int64(A: dace.int64[10, 5, 3]):
    return np.min(A, axis=1)


@compare_numpy_output()
def test_max_int32(A: dace.int32[10, 5, 3]):
    return np.max(A, axis=1)


@compare_numpy_output()
def test_max_int64(A: dace.int64[10, 5, 3]):
    return np.max(A, axis=1)


@compare_numpy_output()
def test_max_1(A: dace.float64[10, 5, 3]):
    return np.max(A, axis=1)


@compare_numpy_output()
def test_argmax_1(A: dace.float64[10, 5, 3]):
    return np.argmax(A, axis=1)


@compare_numpy_output()
def test_argmin_1(A: dace.float64[10, 5, 3]):
    return np.argmin(A, axis=1)


@compare_numpy_output()
def test_argmin_1_int32(A: dace.int32[10, 5, 3]):
    return np.argmin(A, axis=1)


@compare_numpy_output()
def test_argmin_1_int64(A: dace.int64[10, 5, 3]):
    return np.argmin(A, axis=1)


@compare_numpy_output()
def test_argmax_1_int32(A: dace.int32[10, 5, 3]):
    return np.argmax(A, axis=1)


@compare_numpy_output()
def test_argmax_1_int64(A: dace.int64[10, 5, 3]):
    return np.argmax(A, axis=1)


def test_return_both():
    from dace.frontend.python.replacements import _argminmax

    sdfg = dace.SDFG("test_return_both")
    state = sdfg.add_state()

    sdfg.add_array("IN", [10, 5, 3], dace.float64)

    _, (outval, outidx) = _argminmax(sdfg,
                                     state,
                                     "IN",
                                     1,
                                     "min",
                                     return_both=True)

    IN = np.random.rand(10, 5, 3)
    OUT_IDX = np.zeros((10, 3), dtype=np.int32)
    OUT_VAL = np.zeros((10, 3), dtype=np.float64)

    sdfg.arrays[outval].transient = False
    sdfg.arrays[outidx].transient = False

    sdfg(**{"IN": IN.copy(), outval: OUT_VAL, outidx: OUT_IDX})

    np.allclose(OUT_IDX, np.argmin(IN.copy(), axis=1))
    np.allclose(OUT_VAL, np.min(IN.copy(), axis=1))


def test_argmin_result_type():
    @dace.program
    def test_argmin_result(A: dace.float64[10, 5, 3]):
        return np.argmin(A, axis=1, result_type=dace.int64)

    res = test_argmin_result(np.random.rand(10, 5, 3))
    assert res.dtype == np.int64

    @dace.program
    def test_argmin_result(A: dace.float64[10, 5, 3]):
        return np.argmin(A, axis=1)

    res = test_argmin_result(np.random.rand(10, 5, 3))
    assert res.dtype == np.int32


if __name__ == '__main__':

    # generated with cat tests/numpy/reductions_test.py | grep -oP '(?<=^def ).*(?=\()' | awk '{print $0 "()"}'
    test_sum()
    test_sum_1()
    test_min()
    test_max()
    test_min_1()
    test_min_int32()
    test_min_int64()
    test_max_int32()
    test_max_int64()
    test_max_1()
    test_argmax_1()
    test_argmin_1()
<<<<<<< HEAD
    test_argmin_result_type()

    # Test supported reduction with OpenMP library node implementation
    from dace.libraries.standard import Reduce
    Reduce.default_implementation = 'OpenMP'
    test_sum()
    test_sum_1()
    test_max()
    test_max_1()
    test_min()
    test_min_1()
=======
    test_argmin_1_int32()
    test_argmin_1_int64()
    test_argmax_1_int32()
    test_argmax_1_int64()
    test_return_both()
    test_argmin_result_type()
>>>>>>> ff1808da
<|MERGE_RESOLUTION|>--- conflicted
+++ resolved
@@ -143,7 +143,11 @@
     test_max_1()
     test_argmax_1()
     test_argmin_1()
-<<<<<<< HEAD
+    test_argmin_1_int32()
+    test_argmin_1_int64()
+    test_argmax_1_int32()
+    test_argmax_1_int64()
+    test_return_both()
     test_argmin_result_type()
 
     # Test supported reduction with OpenMP library node implementation
@@ -154,12 +158,4 @@
     test_max()
     test_max_1()
     test_min()
-    test_min_1()
-=======
-    test_argmin_1_int32()
-    test_argmin_1_int64()
-    test_argmax_1_int32()
-    test_argmax_1_int64()
-    test_return_both()
-    test_argmin_result_type()
->>>>>>> ff1808da
+    test_min_1()