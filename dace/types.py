--- conflicted
+++ resolved
@@ -332,16 +332,10 @@
     """ Looks like dace.callback([None, <some_native_type>], *types)"""
 
     def __init__(self, return_type, *variadic_args):
-<<<<<<< HEAD
         self.dtype=self
         #print(return_type)
         self.return_type_cstring = return_type.ctype if return_type is not None else "void"
         self.input_type_cstring = [arg.ctype if arg is not None else "" for arg in variadic_args]
-=======
-        self.dtype = self
-        self.return_type_cstring = return_type.ctype
-        self.input_type_cstring = [arg.ctype for arg in variadic_args]
->>>>>>> 96a84bb0
         self.bytes = int64.bytes
         self.materialize_func = None
         self.return_ctype = _FFI_CTYPES[
