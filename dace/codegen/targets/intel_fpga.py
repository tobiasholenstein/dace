--- conflicted
+++ resolved
@@ -84,27 +84,21 @@
         target_board = Config.get("compiler", "intel_fpga", "board")
         enable_debugging = ("ON" if Config.get_bool(
             "compiler", "intel_fpga", "enable_debugging") else "OFF")
-<<<<<<< HEAD
+        autobuild = ("ON" if Config.get_bool(
+            "compiler", "autobuild_bitstreams") else "OFF")
         #Here we have to get also SMI related options (even if we don't use them)
         smi_ranks = Config.get("compiler", "intel_fpga", "smi_ranks")
         smi_rendezvous = ("ON" if Config.get_bool(
             "compiler", "intel_fpga", "smi_rendezvous") else "OFF")
-=======
-        autobuild = ("ON" if Config.get_bool(
-            "compiler", "autobuild_bitstreams") else "OFF")
->>>>>>> 7a50e790
         options = [
             "-DDACE_INTELFPGA_HOST_FLAGS=\"{}\"".format(host_flags),
             "-DDACE_INTELFPGA_KERNEL_FLAGS=\"{}\"".format(kernel_flags),
             "-DDACE_INTELFPGA_MODE={}".format(mode),
             "-DDACE_INTELFPGA_TARGET_BOARD=\"{}\"".format(target_board),
             "-DDACE_INTELFPGA_ENABLE_DEBUGGING={}".format(enable_debugging),
-<<<<<<< HEAD
+            "-DDACE_FPGA_AUTOBUILD_BITSTREAM={}".format(autobuild),
             "-DDACE_INTELFPGA_SMI_NUM_RANKS={}".format(smi_ranks),
-            "-DDACE_INTELFPGA_SMI_RENDEZVOUS={}".format(smi_rendezvous),
-=======
-            "-DDACE_FPGA_AUTOBUILD_BITSTREAM={}".format(autobuild)
->>>>>>> 7a50e790
+            "-DDACE_INTELFPGA_SMI_RENDEZVOUS={}".format(smi_rendezvous)
         ]
         # Override Intel FPGA OpenCL installation directory
         if Config.get("compiler", "intel_fpga", "path"):
